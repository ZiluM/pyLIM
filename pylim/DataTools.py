--- conflicted
+++ resolved
@@ -413,59 +413,6 @@
     def _detrend_func(data, output_arr=None):
         return detrend_data(data, output_arr=output_arr)
 
-<<<<<<< HEAD
-    def train_test_split_random(self, test_size=0.25, random_seed=None,
-                                sample_lags=None):
-
-        if random_seed is not None:
-            np.random.seed(random_seed)
-
-        sample_len = self._time_shp[0]
-
-        if sample_lags is not None:
-            sample_len -= max(sample_lags)
-
-        if isinstance(test_size, float):
-            if test_size >= 1:
-                raise ValueError('Testing sample size must be between 0.0 and '
-                                 '1.0 if float is provided.')
-
-            test_samples = int(np.ciel(sample_len * test_size))
-        elif isinstance(test_size, int):
-            test_samples = test_size
-        else:
-            raise ValueError('Testing sample size must be of type int or '
-                             'float.')
-
-        if test_samples <= 0:
-            logging.error('Invalid testing sample size encountered: '
-                          'test_samples={:d}'.format(test_samples))
-            raise ValueError('Provided testing sample size is too small.')
-
-        test_indices = np.random.choice(sample_len, size=test_samples,
-                                         replace=False)
-        train_indices = set(np.arange(sample_len)) - set(test_indices)
-        train_indices = np.array(list(train_indices))
-
-        if sample_lags is None:
-            sample_lags = []
-
-        test_data = []
-        training_data = []
-
-        # Add in t0 to the lags
-        sample_lags = [0] + list(sample_lags)
-
-        for idx_adjust in [0]+list(sample_lags):
-            test_data.append(self.data[test_indices+idx_adjust])
-
-            # Create subsampled data object copy
-            train_dobj = self.copy(data_indices=train_indices+idx_adjust,
-                                   data_group='copy_lag{:d}'.format(idx_adjust))
-            training_data.append(train_dobj)
-
-        return test_data, training_data
-=======
     @staticmethod
     def _avg_func(data, output_arr=None):
         return np.mean(data, axis=1, out=output_arr)
@@ -511,10 +458,59 @@
         return self.data
 
 
-
-
-
->>>>>>> cdcf0c90
+    def train_test_split_random(self, test_size=0.25, random_seed=None,
+                                sample_lags=None):
+
+        if random_seed is not None:
+            np.random.seed(random_seed)
+
+        sample_len = self._time_shp[0]
+
+        if sample_lags is not None:
+            sample_len -= max(sample_lags)
+
+        if isinstance(test_size, float):
+            if test_size >= 1:
+                raise ValueError('Testing sample size must be between 0.0 and '
+                                 '1.0 if float is provided.')
+
+            test_samples = int(np.ciel(sample_len * test_size))
+        elif isinstance(test_size, int):
+            test_samples = test_size
+        else:
+            raise ValueError('Testing sample size must be of type int or '
+                             'float.')
+
+        if test_samples <= 0:
+            logging.error('Invalid testing sample size encountered: '
+                          'test_samples={:d}'.format(test_samples))
+            raise ValueError('Provided testing sample size is too small.')
+
+        test_indices = np.random.choice(sample_len, size=test_samples,
+                                         replace=False)
+        train_indices = set(np.arange(sample_len)) - set(test_indices)
+        train_indices = np.array(list(train_indices))
+
+        if sample_lags is None:
+            sample_lags = []
+
+        test_data = []
+        training_data = []
+
+        # Add in t0 to the lags
+        sample_lags = [0] + list(sample_lags)
+
+        for idx_adjust in [0]+list(sample_lags):
+            test_data.append(self.data[test_indices+idx_adjust])
+
+            # Create subsampled data object copy
+            train_dobj = self.copy(data_indices=train_indices+idx_adjust,
+                                   data_group='copy_lag{:d}'.format(idx_adjust))
+            training_data.append(train_dobj)
+
+        return test_data, training_data
+
+
 
     def inflate_full_grid(self, data=None, expand_axis=-1, reshape_orig=False):
         """
@@ -937,16 +933,16 @@
         Copies the current data object to a new object only retaining the
         current data_bin and associated information.  Allows for subsampling
         of the current data.
-        
+
         Parameters
         ----------
         data_indices: list of ints  or slice object, optional
             Indicies to subsample the current data object data for the copy
             operation.
-            
+
         kwargs:
             Other keyword arguments for _helper_copy_new_databin method
-            
+
         Returns
         -------
         DataObject
@@ -1447,7 +1443,7 @@
         Copies the current data object to a new object only retaining the
         current data_bin and associated information.  Allows for subsampling
         of the current data.
-        
+
         Parameters
         ----------
         data_indices: list of ints  or slice object, optional
@@ -1456,7 +1452,7 @@
         data_group: str or tables.Group, optional
             What group to store the data_bins under in the HDF5 file. Defaults
             to /data_copy.
-            
+
         Returns
         -------
         DataObject
