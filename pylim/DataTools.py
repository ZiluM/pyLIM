"""
Module for data interaction tools for the LIM package.

Author: Andre Perkins
"""

import tables as tb
import dask
import dask.array as da
import numpy as np
import os.path as path
import netCDF4 as ncf
import numexpr as ne
import chest
import cPickle as cpk
import logging

from datetime import datetime, timedelta
from copy import copy, deepcopy
from Stats import run_mean, calc_anomaly, detrend_data, is_dask_array, \
                  dask_detrend_data, calc_eofs

# Prevents any nodes in HDF5 file from being cached, saving space
tb.parameters.NODE_CACHE_SLOTS = 0

# Set the overflow cache for Dask operations
CACHE = chest.Chest(available_memory=30e9,
                    path='/home/katabatic/wperkins/scratch')
dask.set_options(cache=CACHE)

# Initialize logging client for this module
logger = logging.getLogger(__name__)


class BaseDataObject(object):
    """Data Input Object

    This class is for handling data which may be in a masked format. This
    class can also be used to expand previously compressed data if an
    original mask is provided.


    Notes
    -----
    Right now it is writen to work with 2D spatial data. It assumes that
    the leading dimension is temporal. In the future it might change to
    incorporate 3D spatial fields or just general data.
    """

    # Static names
    TIME = 'time'
    LEVEL = 'level'
    LAT = 'lat'
    LON = 'lon'
    EQUIVLAT = 'equiv_lat'

    # Static databin keys
    _COMPRESSED = 'compressed_data'
    _ORIGDATA = 'orig'
    _DETRENDED = 'detrended'
    _AWGHT = 'area_weighted'
    _RUNMEAN = 'running_mean'
    _ANOMALY = 'anomaly'
    _CLIMO = 'climo'
    _EOFPROJ = 'eof_proj'

    @staticmethod
    def _match_dims(shape, dim_coords):
        """
        Match each dimension key in dim_coords dict to the correct index of the
        shape.
        """
        return {key: value[0] for key, value in dim_coords.items()
                if shape[value[0]] == len(value[1])}

    def __init__(self, data, dim_coords=None, coord_grids=None,
                 valid_data=None, force_flat=False,
                 save_none=False, time_units=None, time_cal=None,
                 fill_value=None, rotated_pole=False):
        """
        Construction of a DataObject from input data.  If nan or
        infinite values are present, a compressed version of the data
        is stored.

        Parameters
        ----------
        data: ndarray
            Input dataset to be used.
        dim_coords: dict(str:(int, ndarray)
            Dimension position and oordinate vector dictionary for supplied
            data.  Please use DataObject attributes (e.g. DataObject.TIME)
            for dictionary keys.
        coord_grids: dict(str:ndarray), optional
            Full grids of each dimensions coordinates.  If not provided these
            can be created from dim_coords as long as the grid is regular.
            If grid is irregular these should be provided for easier plotting.
        valid_data: ndarray (np.bool), optional
            Array corresponding to valid data in the of the input dataset
            or uncompressed version of the input dataset.  Should have the same
            number of dimensions as the data and each  dimension should be
            greater than or equal to the spatial dimensions of data.
        force_flat: bool, optional
            Force spatial dimensions to be flattened (1D array)
        save_none: bool, optional
            If true, data object will not save any of the intermediate
            calculation data.
        time_units: str, optional
            Units string to be used by netcdf.date2num function for storing
            datetime objects as a numeric value for output.
        time_cal: str, optional
            Calendar string to be used by netcdf.date2num function for storing
            datetime objects as a numeric value for output
        fill_value: float
            Value to be considered invalid data during the mask and 
            compression. Only considered when data is not masked.
        rotated_pole: bool, optional
            Whether or not the grid is on a rotated pole grid
        """

        logger.info('Initializing data object from {}'.format(self.__class__))

        assert data.ndim <= 4, 'Maximum of 4 dimensions are allowed.'
        self._full_shp = data.shape
        self.forced_flat = force_flat
        self.time_units = time_units
        self.time_cal = time_cal
        self._coord_grids = coord_grids
        self._rotated_pole = rotated_pole
        self._fill_value = fill_value
        self._save_none = save_none
        self._data_bins = {}
        self._curr_data_key = None
        self._ops_performed = {}
        self._altered_time_coords = {}
        self._start_time_edge = None
        self._end_time_edge = None
        self._eofs = None
        self._svals = None
        self._eof_stats = {}
        self._tb_file_args = None

        # Future possible data manipulation functionality
        self.anomaly = None
        self.climo = None
        self.compressed_data = None
        self.running_mean = None
        self.detrended = None
        self.area_weighted = None
        self.eof_proj = None

        # Match dimension coordinate vectors
        if dim_coords is not None:
            if self.TIME in dim_coords.keys():
                time_idx, time_coord = dim_coords[self.TIME]
                if time_idx != 0:
                    logger.error('Non-leading time dimension encountered in '
                                 'dim_coords.')
                    raise ValueError('Sampling dimension must always be the '
                                     'leading dimension if provided.')

                self._leading_time = True
                self._time_shp = [data.shape[0]]
                self._spatial_shp = data.shape[1:]
                self._altered_time_coords[self._ORIGDATA] = time_coord
            else:
                self._leading_time = False
                self._time_shp = []
                self._spatial_shp = self._full_shp
            self._dim_idx = self._match_dims(data.shape, dim_coords)
            self._dim_coords = dim_coords

        else:
            self._leading_time = False
            self._time_shp = []
            self._spatial_shp = self._full_shp
            self._dim_idx = None

        # Rough method to provide lats for area weighting
        if rotated_pole:
            lat_idx = self._dim_idx[self.LAT]
            lat = self._dim_coords.get(self.LAT, None)
            if lat is not None:
                nlats = self._full_shp[lat_idx]
                bnds = np.linspace(-90, 90, nlats+1)
                centers = (bnds[:-1] + bnds[1:]) / 2.
                equiv_dim_coord = (lat_idx, centers)
                self._dim_coords[self.EQUIVLAT] = equiv_dim_coord
                self._dim_idx[self.EQUIVLAT] = lat_idx

        self._flat_spatial_shp = [np.product(self._spatial_shp)]

        logger.info('Time shape: {}'.format(self._time_shp))
        logger.info('Spatial shape: {}\n'.format(self._spatial_shp))
        logger.info('Flattened spatial length: '
                    '{}'.format(self._flat_spatial_shp))

        # Check to see if data input is a compressed version
        compressed = False
        if valid_data is not None:
            dim_lim = valid_data.ndim

            if dim_lim <= 3:
                logger.error('Valid data has more than 3 dimensions: '
                             'ndim={}'.format())
                raise ValueError('Valid data mask should not have more than 3 '
                                 'dimensions')
            elif dim_lim != len(self._spatial_shp):
                logger.error('Valid data dimensions not equivalent to the '
                             'shape of the spatial field: \n'
                             'valid_data.ndim={}\n'
                             '_spatial_shp.ndim={}'.format(dim_lim,
                                                           self._spatial_shp))

            # Check the dimensions of the mask and data to se if compressed
            for dat_dim, mask_dim in zip(self._spatial_shp, valid_data.shape):
                if dat_dim > mask_dim:
                    logger.error('Data dimension greater than mask dimension:'
                                 '{} > {}'.format(dat_dim, mask_dim))
                    raise ValueError('Encountered data dimension larger than'
                                     'equivalent masked dimension.')

                compressed |= dat_dim < mask_dim

            # Apply input mask if its spatial dimensions match data
            if not compressed:
                # multplication broadcasts across leading sampling dimension if
                # applicable
                full_valid = np.ones_like(data, dtype=np.bool) * valid_data
                data[~full_valid] = np.nan
                logger.debug('Mask applied (NaN) to non-compressed data.')
            else:
                if not np.all(np.isfinite(data)):
                    logger.error('Data determined to be compressed still '
                                 'contains non-finite elements.')
                    raise ValueError('Non-finite value encountered in '
                                     'compressed data.')

                self._full_shp = self._time_shp + list(valid_data.shape)
                logger.debug('Compressed data encountered. Full shape: '
                             '{}'.format(self._full_shp))

            self.valid_data = valid_data.flatten()
            self.is_masked = True

        # Masked array valid handling
        self.is_masked, self.valid_data = self._data_masking(data)
        if self.valid_data is not None:
            self.valid_data = self.valid_data.flatten()

        self.data = data
        # Flatten Spatial Dimension if applicable
        if force_flat or self.is_masked:
            self._flatten_curr_data()
            logger.debug('Flattening data over spatial dimensions. New shp: '
                         '{}'.format(self.data.shape))

        self._add_to_operation_history(None, self._ORIGDATA)
        self._set_curr_data_key(self._ORIGDATA)

        # Compress the data if mask is present
        if compressed:
            self.compressed_data = self.data
        elif self.is_masked:
            if not save_none:
                if self._leading_time:
                    new_shp = (self._time_shp[0], self.valid_data.sum())
                else:
                    new_shp = (self.valid_data.sum(),)
                self.compressed_data = self._new_empty_databin(new_shp,
                                                               self.data.dtype,
                                                               self._COMPRESSED)

            self.data = self._compress_to_valid_data(self.data,
                                                     self.valid_data,
                                                     out_arr=self.compressed_data)
            self._add_to_operation_history(self._curr_data_key, self._COMPRESSED)
            self._set_curr_data_key(self._COMPRESSED)

    def _set_curr_data_key(self, new_key):
        logger.debug('Setting current data key to: '.format(new_key))
        self._curr_data_key = new_key

    def _add_to_operation_history(self, curr_dkey, new_op_key):
        if curr_dkey is None:
            self._ops_performed[new_op_key] = [new_op_key]
        else:
            self._ops_performed[new_op_key] = list(self._ops_performed[curr_dkey])
            self._ops_performed[new_op_key] += [new_op_key]

    def _new_empty_databin(self, shape, dtype, name):
        """
        Create an empty backend data container.
        """
        logger.debug('Creating empty databin: \n'
                     'shape: {}\n'
                     'dtype: {}\n'
                     'name: {}'.format(shape, dtype, name))

        new = np.empty(shape, dtype=dtype)
        self._data_bins[name] = new
        return new

    def _new_databin(self, data, name):
        """
        Create and copy data into a new backend data container.
        """
        logger.debug('Copying data to databin: {}'.format(name))
        new = np.empty_like(data)
        new[:] = data
        self._data_bins[name] = new
        return new

    def _gen_composite_mask(self, data):
        """
        Generate a mask (over the time dimension if present) that masks all
        locations that are missing data.
        """
        logger.debug('Generating composite mask from data mask.')
        if self._leading_time:
            composite_mask = data.mask.sum(axis=0) > 0
        else:
            composite_mask = data.mask

        return composite_mask

    def _check_invalid_data(self, data):
        """
        Check for invalid (inf or NaN) data in the data.  Like
        _gen_composite_mask it operates over the time dimension if present,
        and only returns true for locations that have all valid data.
        """
        logger.info('Checking data for invalid elements.')

        full_valid = np.isfinite(data)
        if self._fill_value is not None:
            full_valid &= data != self._fill_value

        if not np.all(full_valid):
            masked = True
            if self._leading_time:
                valid_data = full_valid.sum() < self._time_shp[0]
            else:
                valid_data = full_valid

            logger.debug('Found invalid values. {:d} spatial elements masked.'
                         ''.format(np.logical_not(valid_data).sum()))
        else:
            logger.debug('No invalid values encountered.')
            masked = False
            valid_data = None

        return masked, valid_data

    def _data_masking(self, data):
        """
        Check and generate a valid data mask.
        """
        logger.info('Performing masking and invalid data checks.')
        if np.ma.is_masked(data[0]):
            masked = True
            composite_mask = self._gen_composite_mask(data)
            valid_data = np.logical_not(composite_mask)
        else:
            masked, valid_data = self._check_invalid_data(data)

        return masked, valid_data

    def _compress_to_valid_data(self, data, valid_mask, out_arr=None):
        """
        Compress data to only the valid locations.
        """
        logger.info('Compressing data to valid spatial locations.')
        if self._leading_time:
            compress_axis = 1
        else:
            compress_axis = None

        out_arr = np.compress(valid_mask, data, axis=compress_axis, out=out_arr)
        return out_arr

    def _flatten_curr_data(self):
        """
        Flatten the spatial dimension of data pointed to by self.data
        """
        if self._leading_time:
            self.data = self.data.reshape(self._time_shp + self._flat_spatial_shp)
        else:
            self.data = self.data.reshape(self._flat_spatial_shp)

    def _set_time_coord(self, key, time_len_of_data):
        """
        Sets the time coordinate according to the provided data key.  Also
        adjusts the object attribute of the time shape.
        """

        if key in self._altered_time_coords:
            time_coord = self._altered_time_coords[key]
        else:
            ops = self._ops_performed[key]
            for past_op_key in ops[::-1]:
                if past_op_key in self._altered_time_coords:
                    time_coord = self._altered_time_coords[past_op_key]
                    break
            else:
                raise IndexError('No suitable time coordinates found for '
                                 'current key.')

        if not len(time_coord) == time_len_of_data:
            logger.error('Time coordinate length is different than the '
                         'sampling dimension of the data. coord_len = {:d}, '
                         'data_sample_len = {:d}'.format(len(time_coord),
                                                         time_len_of_data))
            raise ValueError('Inconsistent sampling dimension and '
                             'corresponding coordinate length detected.')

        time_idx = self._dim_coords[self.TIME][0]
        self._dim_coords[self.TIME] = (time_idx, time_coord)

        self._time_shp = [time_len_of_data]

    @staticmethod
    def _detrend_func(data, output_arr=None):
        return detrend_data(data, output_arr=output_arr)

    @staticmethod
    def _avg_func(data, output_arr=None):
        return np.mean(data, axis=1, out=output_arr)

    def time_average_resample(self, key, nsamples_in_avg, shift=0):
        """
        Resample by averaging over the sampling dimension.
        :return:
        """
        if not self._leading_time:
            raise ValueError('Can only perform a resample operation when data '
                             'has a leading sampling dimension.')

        if shift < 0:
            logger.error('Invalid shift argument (shift = {:d})'.format(shift))
            raise ValueError('Currently only positive shifts are supported '
                             'for resampling.')

        nsamples = self._time_shp[0]
        nsamples -= shift
        new_nsamples = nsamples // nsamples_in_avg
        end_cutoff = nsamples % nsamples_in_avg
        spatial_shp = self.data.shape[1:]
        new_shape = [new_nsamples] + list(spatial_shp)
        avg_shape = [new_nsamples, nsamples_in_avg] + list(spatial_shp)

        new_bin = self._new_empty_databin(new_shape, self.data.dtype, key)
        setattr(self, key, new_bin)

        self.data = self.data[shift:-end_cutoff]
        self.data = self.data.reshape(avg_shape)

        self.data = self._avg_func(self.data, output_arr=new_bin)

        self._time_shp = [new_nsamples]
        time_idx, time_coord = self._dim_coords[self.TIME]
        new_time_coord = time_coord[shift:-end_cutoff:nsamples_in_avg]
        self._dim_coords[self.TIME] = (time_idx, new_time_coord)
        self._altered_time_coords[key] = new_time_coord

        self._add_to_operation_history(self._curr_data_key, key)
        self._set_curr_data_key(key)

        return self.data

<<<<<<< HEAD
    def train_test_split_random(self, test_size=0.1, random_seed=None,

=======
    def train_test_split_random(self, test_size=0.25, random_seed=None,
>>>>>>> deaca0fd
                                sample_lags=None):

        if random_seed is not None:
            np.random.seed(random_seed)

        sample_len = self._time_shp[0]

        if sample_lags is not None:
            test_sample_len -= max(sample_lags)

        if isinstance(test_size, float):
            if test_size >= 1 or test_size <= 0:
                raise ValueError('Testing sample size must be between 0.0 and '
                                 '1.0 if float is provided.')
            if sample_lags is not None and (test_size * len(sample_lags)) > 0.75:
                raise ValueError('Test size and number of lagged samples to'
                                  'include could comprise more than 75% of data'
                                  '. Please lower the test size or lower the '
                                  'number of sample lags.')
            test_samples = int(np.ceil(test_sample_len * test_size))
        elif isinstance(test_size, int):
            test_samples = test_size
        else:
            raise ValueError('Testing sample size must be of type int or '
                             'float.')

        if test_samples <= 0:
            logging.error('Invalid testing sample size encountered: '
                          'test_samples={:d}'.format(test_samples))
            raise ValueError('Provided testing sample size is too small.')

        test_indices = np.random.choice(sample_len, size=test_samples,
                                        replace=False)
        test_set = set(test_indices)
        for lag in sample_lags:
            test_set = test_set | set(test_indices+lag)
        train_set = set(np.arange(sample_len)) - set(test_set)
        train_indices = list(train_set)
        train_in_test = []
        for lag in sample_lags:
            for idx in train_indices:
                if idx+lag in test_set:
                    train_in_test.append(idx)
        train_set = train_set - set(train_in_test)
        train_indices = np.array(list(train_set))

        if sample_lags is None:
            sample_lags = []
            max_lag = max(sample_lags)

        test_data = []
        training_data = []
        obj_data = getattr(self, self._curr_data_key)


        train_dobj = self.copy(data_indices=train_indices,
                               data_group='/train_copy')

        t0_train_indices, = np.where(train_indices+max_lag < sample_len)
        training_data.append(t0_train_indices) 

        for idx_adjust in sample_lags:
            tn_train_indices = []
            for i in t0_train_indices:
                t0_idx = train_indices[i]
                for j, tn_idx in enumerate(train_indices[i:]):
                    if t0_idx+idx_adjust == tn_idx:
                        tn_train_indices.append(i+j)
                        break
            training_data.append(tn_train_indices)

<<<<<<< HEAD
        test_data.append(obj_data[test_indices, ...])
        for idx_adjust in sample_lags:
            test_data.append(obj_data[test_indices+idx_adjust, ...])

        return test_data, train_dobj, training_data

=======
>>>>>>> deaca0fd
    def inflate_full_grid(self, data=None, expand_axis=-1, reshape_orig=False):
        """
        Returns previously compressed data to its full grid filled with np.NaN
        values.

        Parameters
        ----------
        data: ndarray like, optional
            Data to inflate to its original grid size. If none specified this
            operates on the current data pointed to by self.data.
        expand_axis: int, optional
            Which axis to expand along for the data. Defaults to -1 which is
            the correct axis when operating on self.data.
        reshape_orig: bool, optional
            If true it will reshape data to the correct time shape (if
            applicable) and spatial shape.

        Returns
        -------
        ndarray
            Full decompressed grid filled with NaN values in masked locations.
        """
        if not self.is_masked:
            logger.warning('Cannot inflate uncompressed data.')
            return None

        if data is not None:
            # Check that this data was compressed from current object
            elem_expand_axis = data.shape[expand_axis]
            num_valid_points = self.valid_data.sum()
            if elem_expand_axis != num_valid_points:
                logger.error('Incorrect number of elements for compressed '
                             'data associated with this object.\n'
                             'data.shape=[{:d}]\n'
                             'nelem valid data={:d}'
                             ''.format(elem_expand_axis, num_valid_points))
                raise ValueError('Input data does not have same length as '
                                 'number of valid data elements.')

            shp = list(data.shape)
            shp[expand_axis] = len(self.valid_data)

        else:
            data = self.data
            shp = self._time_shp + [len(self.valid_data)]

        full = np.empty(shp) * np.nan
        valid_mask = self.valid_data
        for dim_idx, dim_len in enumerate(shp):
            if dim_len != self.valid_data.shape[0]:
                valid_mask = np.expand_dims(valid_mask, dim_idx)
        valid_mask = np.logical_and(np.ones(shp), valid_mask)
        print valid_mask.sum()
        full[valid_mask] = data.flatten()

        if reshape_orig:
            new_shp = list(shp)

            new_shp.pop(expand_axis)
            for dim_len in self._spatial_shp[::-1]:
                new_shp.insert(expand_axis, dim_len)
            full = full.reshape(new_shp)

        logger.debug('Inflated grid shape: {}'.format(full.shape))

        return full

    def calc_running_mean(self, window_size, year_len, save=True):
        """
        Calculate a running mean over the sampling dimension.

        Parameters
        ----------
        window_size: int
            Number of samples to include in the running mean window.
        year_len: int
            Number of samples in a year.  If sampling frequency is longer
            than 1 year this will default to 1.
        save: bool, optional
            Whether or not to save data in a new databin. (Default is True)

        Returns
        -------
        ndarray-like
            Data filtered using a running mean.

        Notes
        -----
        This function will trim each end of the sample by removing
        ciel(window_size//2 / year_len) * year_len.
        """
        logger.info('Filtering data using running mean...')
        logger.debug('window_size = {:d}, year_len = {:d}'.format(window_size,
                                                                  year_len))

        # TODO: year_len should eventually be a property determined during init
        if not self._leading_time:
            logger.error('Running mean requires leading time dimension.')
            raise ValueError('Can only perform a running mean when data has a '
                             'leading sampling dimension.')

        if year_len < 1:
            year_len = 1

        edge_pad = window_size // 2
        edge_trim = np.ceil(edge_pad / float(year_len)) * year_len

        new_time_len = self.data.shape[0] - edge_trim * 2
        time_idx, old_time_coord = self._dim_coords[self.TIME]
        new_time_coord = old_time_coord[edge_trim:-edge_trim]
        self._dim_coords[self.TIME] = (time_idx, new_time_coord)

        if save and not self._save_none:
            new_shape = list(self.data.shape)
            new_shape[0] = new_time_len
            new_shape = tuple(new_shape)
            self.running_mean = self._new_empty_databin(new_shape,
                                                        self.data.dtype,
                                                        self._RUNMEAN)

        self.data = run_mean(self.data, window_size, trim_edge=edge_trim,
                             output_arr=self.running_mean)
        self._time_shp = [new_time_len]
        self._start_time_edge = edge_trim
        self._end_time_edge = -edge_trim
        self._add_to_operation_history(self._curr_data_key, self._RUNMEAN)
        self._set_curr_data_key(self._RUNMEAN)
        self._altered_time_coords[self._RUNMEAN] = new_time_coord

        return self.data

    # TODO: Use provided time coordinates to determine year size
    def calc_anomaly(self, year_len, save=True, climo=None):
        """
        Center the data (anomaly) over the sampling dimension. If the there are
        multiple samples within a year (yr_size>1) then the climatology is
        calculated for each subannual quantity.

        Parameters
        ----------
        year_len: int
            Number of samples in a year.  If sampling frequency is longer
            than 1 year this will default to 1.
        save: bool, optional
            Whether or not to save data in a new databin. (Default is True)

        Returns
        -------
        ndarray-like
            Centered data
        """
        logger.info('Centering data and saving climatology...')
        logger.debug('yr_size = {:d}'.format(year_len))
        if not self._leading_time:
            raise ValueError('Can only perform anomaly calculation with a '
                             'specified leading sampling dimension')

        if save and not self._save_none:
            self.anomaly = self._new_empty_databin(self.data.shape,
                                                   self.data.dtype,
                                                   self._ANOMALY)

        if year_len < 1:
            year_len = 1

        self.data, self.climo = calc_anomaly(self.data, year_len,
                                             climo=climo,
                                             output_arr=self.anomaly)

        self._add_to_operation_history(self._curr_data_key, self._ANOMALY)
        self._set_curr_data_key(self._ANOMALY)
        return self.data

    def detrend_data(self, save=True):
        """
        Remove linear trends from the data along the sampling dimension.

        Parameters
        ----------
        save: bool, optional
            Whether or not to save data in a new databin. (Default is True)

        Returns
        -------
        ndarray-like
            Detrended data
        """
        logger.info('Detrending data...')
        if not self._leading_time:
            raise ValueError('Can only perform detrending with a specified '
                             'leading sampling dimension')

        if save and not self._save_none:
            self.detrended = self._new_empty_databin(self.data.shape,
                                                     self.data.dtype,
                                                     self._DETRENDED)

        self.data = self._detrend_func(self.data, output_arr=self.detrended)
        self._add_to_operation_history(self._curr_data_key, self._DETRENDED)
        self._set_curr_data_key(self._DETRENDED)
        return self.data

    def area_weight_data(self, save=True):
        """
        Perform a gridcell area weighting by latitude on the data. Required
        before EOF projection.

        TODO: Figure out what correct way to handle rotated pole grids
        (Maybe equivalent latitude field?)

        Parameters
        ----------
        save: bool, optional
            Whether or not to save data in a new databin. (Default is True)

        Returns
        -------
        ndarray-like
            Area-weighted data
        """
        logger.info('Area weighting data by latitude...')
        if self.LAT not in self._dim_idx.keys():
            logger.warning('No latitude dimension specified. No area weighting'
                           'was performed.')
            return self.data

        if save and not self._save_none:
            self.area_weighted = self._new_empty_databin(self.data.shape,
                                                         self.data.dtype,
                                                         self._AWGHT)

        # If pole is rotated the latitude weighting will be off, need latitude
        # on an equivalent unrotated grid to properly weight by area
        if self._rotated_pole:
            lats = self.get_coordinate_grids([self.EQUIVLAT])[self.EQUIVLAT]
        else:
            lats = self.get_coordinate_grids([self.LAT])[self.LAT]
        scale = np.sqrt(abs(np.cos(np.radians(lats))))

        if is_dask_array(self.data):
            awgt = self.data * scale
            da.store(awgt, self.area_weighted)
        else:
            awgt = self.data
            self.area_weighted[:] = ne.evaluate('awgt * scale')

        self.data = self.area_weighted
        self._add_to_operation_history(self._curr_data_key, self._AWGHT)
        self._set_curr_data_key(self._AWGHT)

    def eof_proj_data(self, num_eofs=10, eof_in=None, save=True):
        """
        Calculate spatial EOFs on the data retaining a specified number of
        modes.

        Parameters
        ----------
        num_eofs: int
            How many modes to retain from the EOF decomposition.  Ignored if 
            input_eofs is specified.
        eof_in: ndarray, optional
            A set of EOFs to project the data into.  First dimension should 
            match the length of the data feature dimension.  Overrides 
            num_eofs if provided.
        save: bool, optional
            Whether or not to save data in a new databin. (Default is True)

        Returns
        -------
        ndarray-like
            Data projected into EOF basis.  Will have shape of (sampling dim
            x num EOFs).
        """
        if not self._leading_time:
            raise ValueError('Can only perform eof calculation with a '
                             'specified leading sampling dimension')

        if len(self.data.shape) > 2:
            logger.warning('Cannot perform EOF calculation on data with more '
                           'than 2 dimensions. Flattening data...')
            self._flatten_curr_data()

        if eof_in is not None:
            if eof_in.shape[0] != self.data.shape[1]:
                logger.error('Input EOFs feature dimension (length={}) does '
                             'not match data feature dimension (length={})'
                             ''.format(eof_in.shape[0], self.data.shape[1]))
                raise ValueError('Feature dimension mismatch for input EOFs')

            num_eofs = eof_in.shape[1]

        logger.info('Projecting data into leading {:d} EOFs'.format(num_eofs))

        if save and not self._save_none:
            new_shp = (self.data.shape[0], num_eofs)
            self.eof_proj = self._new_empty_databin(new_shp,
                                                    self.data.dtype,
                                                    self._EOFPROJ)

        if eof_in is None:
            self._eofs, self._svals = calc_eofs(self.data, num_eofs,
                                                var_stats_dict=self._eof_stats)
        else:
            self._eofs = eof_in

        if is_dask_array(self.data):
            proj = da.dot(self.data, self._eofs)
            da.store(proj, self.eof_proj)
        else:
            self.eof_proj[:] = np.dot(self.data, self._eofs)

        self.data = self.eof_proj
        self._add_to_operation_history(self._curr_data_key, self._EOFPROJ)
        self._set_curr_data_key(self._EOFPROJ)

        return self.data

    # TODO: Make this return copies of dim_coord information
    def get_dim_coords(self, keys):
        """
        Return dim_coord key, value pairs for a specified group of keys.

        Parameters
        ----------
        keys: Iterable<str>
            A list of keys specifying data to retrieve from the dim_coords
            property

        Returns
        -------
        dict
            A dim_coord dictionary with specified keys.  Values will be a tuple
            of the dimension index and coordinate values.
        """
        logger.info('Retrieving dim_coords for: {}'.format(keys))
        dim_coords = {}

        for key in keys:
            if key in self._dim_coords.keys():
                dim_coords[key] = self._dim_coords[key]

        return dim_coords

    def get_coordinate_grids(self, keys, compressed=True, flat=False):
        """
        Return coordinate grid for spatial dimensions in full, compressed, or
        flattened form.

        Parameters
        ----------
        keys: Iterable<str>
            A list of keys specifying spatial grids to create.
        compressed: bool, optional
            Whether or not to compress the grid when it contains masked values
        flat: bool, optional
            Whether or not to return a flattened 1D grid.

        Returns
        -------
        dict
            Requested coordinate grids as key/value pairs
        """
        logger.info('Retrieving coordinate grids for: {}'.format(keys))
        grids = {}

        if self.TIME in keys:
            logger.warning('Get_coordinate_grids currently only supports '
                           'retreival of spatial fields.')
            keys.pop(self.TIME)

        for key in keys:
            if key not in self._dim_idx.keys():
                raise KeyError('No matching dimension for key ({}) was found.'
                               ''.format(key))

            if key in self._coord_grids:
                grid = np.copy(self._coord_grids[key])
            else:
                idx = self._dim_idx[key]
                # adjust field index for leading time dimension
                if self._leading_time:
                    idx -= 1

                # Get coordinates for current key and copy
                coords = self._dim_coords[key][1]
                grid = np.copy(coords)

                # Expand dimensions for broadcasting
                for dim, _ in enumerate(self._spatial_shp):
                    if dim != idx:
                        grid = np.expand_dims(grid, dim)

                grid = np.ones(self._spatial_shp) * grid
                if self.is_masked and compressed:
                    grid = grid.flatten()
                    grid = grid[self.valid_data]
                elif flat:
                    grid = grid.flatten()

            grids[key] = grid

        return grids

    def reset_data(self, key):
        logger.info('Resetting data to: {}'.format(key))
        try:
            self.data = self._data_bins[key]
            self._set_curr_data_key(key)
            if self._leading_time:
                self._set_time_coord(key, self.data.shape[0])
        except KeyError:
            logger.error('Could not find {} in initialized '
                         'databins.'.format(key))
            raise KeyError('Key {} not saved.  Could not reset self.data.')

        return self.data

    def is_leading_time(self):
        return self._leading_time

    def save_dataobj_pckl(self, filename):

        logger.info('Saving data object to file: {}'.format(filename))

        tmp_dimcoord = self._dim_coords[self.TIME]
        tmp_time = tmp_dimcoord[1]

        kwargs = {}
        if self.time_cal is not None:
            kwargs['calendar'] = self.time_cal
        topckl_time = ncf.date2num(tmp_time, units=self.time_units,
                                   **kwargs)
        self._dim_coords[self.TIME] = (tmp_dimcoord[0], topckl_time)

        with open(filename, 'w') as f:
            cpk.dump(self, f)

        self._dim_coords[self.TIME] = (tmp_dimcoord[0], tmp_time)

    def copy(self, data_indices=None, **kwargs):
        """
        Copies the current data object to a new object only retaining the
        current data_bin and associated information.  Allows for subsampling
        of the current data.

        Parameters
        ----------
        data_indices: list of ints  or slice object, optional
            Indicies to subsample the current data object data for the copy
            operation.

        kwargs:
            Other keyword arguments for _helper_copy_new_databin method

        Returns
        -------
        DataObject
            Copy of the current data object with or without a subsample
        """
        if data_indices is not None and not self.is_leading_time():
            raise ValueError('Cannot copy with specified indices for subsample'
                             'when data does not contain leading sampling dim.')

        cls = self.__class__
        new_obj = cls.__new__(cls)
        curr_dict = copy(self.__dict__)

        # attributes that need deep copy (arrays, lists, etc.)
        attrs_to_deepcopy = ['_coord_grids', '_time_shp', '_spatial_shp',
                             '_dim_idx', '_dim_coords', '_flat_spatial_shp',
                             'valid_data']

        # check if eof attributes are relevant
        current_dkey = self._curr_data_key
        if (current_dkey == self._EOFPROJ or
            self._EOFPROJ in self._ops_performed[current_dkey]):
            attrs_to_deepcopy.append('_eof_stats')
        else:
            curr_dict['_eofs'] = None
            curr_dict['_svals'] = None
            curr_dict['_eof_stats'] = {}

        deepcopy_items = {key: curr_dict.pop(key) for key in attrs_to_deepcopy}

        # Unset all attributes for other data bins
        for key in self._data_bins.keys():
            if key != self._curr_data_key:
                curr_dict[key] = None

        curr_dict['data'] = None
        curr_dict['_data_bins'] = {}
        ops_performed = {current_dkey: curr_dict['_ops_performed'][current_dkey]}
        curr_dict['_ops_performed'] = ops_performed

        deepcopied_attrs = deepcopy(deepcopy_items)

        data = self.data
        time_idx, time_coord = deepcopied_attrs['_dim_coords'][self.TIME]

        # Adjust the time and data if resampling
        if data_indices is not None:
            try:
                sample_len = len(data_indices)
            except TypeError as e:
                # Assume slice input
                sample_len = data_indices.stop - data_indices.start
            time_coord = time_coord[data_indices]
            deepcopied_attrs['_dim_coords'][self.TIME] = (time_idx, time_coord)
            deepcopied_attrs['_time_shp'] = [sample_len]
            data = data[data_indices, ...]

        curr_dict['_altered_time_coords'] = {current_dkey: time_coord}

        # Update object with attributes
        new_obj.__dict__.update(curr_dict)
        new_obj.__dict__.update(deepcopied_attrs)

        # Create a new databin for our data
        new_obj._helper_copy_new_databin(current_dkey, data, **kwargs)

        return new_obj

    def _helper_copy_new_databin(self, data_key, data, **kwargs):
        databin = self._new_databin(data, data_key)
        setattr(self, data_key, databin)
        self.data = databin
        self._set_curr_data_key(data_key)

    @classmethod
    def from_netcdf(cls, filename, var_name, **kwargs):

        logging.info('Loading data object from netcdf: \n'
                     'file = {}\n'
                     'var_name = {}'.format(filename, var_name))

        with ncf.Dataset(filename, 'r') as f:
            data = f.variables[var_name]
            lat = f.variables['lat']
            lon = f.variables['lon']

            if len(lat.shape) > 1:
                lat_grid = lat
                lon_grid = lon
                lat = lat[:, 0]
                lon = lon[0]
                grids = {BaseDataObject.LAT: lat_grid[:],
                         BaseDataObject.LON: lon_grid[:]}
            else:
                grids = None

            coords = {BaseDataObject.LAT: lat[:],
                      BaseDataObject.LON: lon[:]}
            times = f.variables['time']

            try:
                cal = times.calendar
                coords[BaseDataObject.TIME] = ncf.num2date(times[:], times.units,
                                                           calendar=cal)
            except AttributeError:
                logger.debug('No calendar attribute found in netCDF.')
                coords[BaseDataObject.TIME] = ncf.num2date(times[:], times.units)
                cal = None

            for i, key in enumerate(data.dimensions):
                if key in coords.keys():
                    coords[key] = (i, coords[key])

            force_flat = kwargs.pop('force_flat', True)
            return cls(data, dim_coords=coords, force_flat=force_flat,
                       time_units=times.units, time_cal=cal, coord_grids=grids,
                       **kwargs)

    @classmethod
    def from_hdf5(cls, filename, var_name, data_dir='/', **kwargs):

        logging.info('Loading data object from HDF5: \n'
                     'file = {}\n'
                     'var_name = {}'.format(filename, var_name))

        with tb.open_file(filename, 'r') as f:

            data = f.get_node(data_dir, name=var_name)
            try:
                fill_val = data.attrs.fill_value
            except AttributeError:
                fill_val = None

            lat = f.get_node(data_dir+'lat')
            lon = f.get_node(data_dir+'lon')
            lat_idx = lat.attrs.index
            lon_idx = lon.attrs.index

            if len(lat.shape) > 1:
                lat_grid = lat
                lon_grid = lon
                lat = lat[:, 0]
                lon = lon[0]
                grids = {BaseDataObject.LAT: lat_grid[:],
                         BaseDataObject.LON: lon_grid[:]}
            else:
                grids = None

            coords = {BaseDataObject.LAT: (lat_idx, lat[:]),
                      BaseDataObject.LON: (lon_idx, lon[:])}

            times = f.get_node(data_dir + 'time')
            time_idx = times.attrs.index
            if hasattr(times.attrs, 'calendar'):
                time_cal = times.attrs.calendar
            else:
                time_cal = None

            try:
                time_units = times.attrs.units
                times_list = ncf.num2date(times[:], time_units)
                coords[BaseDataObject.TIME] = (times.attrs.index,
                                               ncf.num2date(times[:],
                                                            times.attrs.units))
            except ValueError as e:
                logger.error('Problem converting netCDF time units: ' + str(e))
                [times_list,
                 time_units] = _handle_year_zero_units(times[:],
                                                       times.attrs.units,
                                                       calendar=time_cal)

            coords[BaseDataObject.TIME] = (time_idx, times_list)

            force_flat = kwargs.pop('force_flat', True)
            return cls(data, dim_coords=coords, force_flat=force_flat,
                       coord_grids=grids, fill_value=fill_val,
                       time_units=time_units, time_cal=time_cal, **kwargs)

    @classmethod
    def from_pickle(cls, filename):
        logging.info('Loading data object from pickle.\n'
                     'file = {}'.format(filename))

        with open(filename, 'r') as f:
            dobj = cpk.load(f)

        tmp_dimcoord = dobj._dim_coords[dobj.TIME]
        tmp_time = tmp_dimcoord[1]

        kwargs = {}
        if dobj.time_cal is not None:
            kwargs['calendar'] = dobj.time_cal
        topckl_time = ncf.num2date(tmp_time, units=dobj.time_units,
                                   **kwargs)
        dobj._dim_coords[dobj.TIME] = (tmp_dimcoord[0], topckl_time)

        return dobj

    @classmethod
    def from_posterior_ncf(cls, filename, var_name, **kwargs):

        with ncf.Dataset(filename, 'r') as f:
            data = f.variables[var_name][:]
            coords = {BaseDataObject.LAT: f.variables['lat'][:],
                      BaseDataObject.LON: f.variables['lon'][:]}
            times = (0, f.variables['time'][:])

            coords['time'] = times
            coords['lat'] = (1, coords['lat'])
            coords['lon'] = (1, coords['lon'])

            return cls(data, dim_coords=coords, **kwargs)

    @classmethod
    def from_posterior_npz(cls, filename, **kwargs):
        with np.load(filename) as f:
            data = f['values'][:]
            lat = f['lat'][:, 0]
            lon = f['lon'][0, :]
            coords = {BaseDataObject.LAT: (1, lat),
                      BaseDataObject.LON: (1, lon),
                      BaseDataObject.TIME: (0, f['years'])}

            force_flat = kwargs.pop('force_flat', True)
            return cls(data, dim_coords=coords, force_flat=force_flat,
                       **kwargs)


class Hdf5DataObject(BaseDataObject):

    def __init__(self, data, h5file, dim_coords=None, valid_data=None,
                 force_flat=False, fill_value=None, chunk_shape=None,
                 default_grp='/data', rotated_pole=False, coord_grids=None,
                 time_units=None, time_cal=None):
        """
        Construction of a Hdf5DataObject from input data.  If nan or
        infinite values are present, a compressed version of the data
        is also stored.

        Parameters
        ----------
        data: ndarray
            Input dataset to be used.
        h5file: tables.File
            HDF5 Pytables file to use as a data storage backend
        dim_coords: dict(str:ndarray), optional
            Coordinate vector dictionary for supplied data.  Please use
            DataObject attributes (e.g. DataObject.TIME) for dictionary
            keys.
        valid_data: ndarray (np.bool), optional
            Array corresponding to valid data in the of the input dataset
            or uncompressed version of the input dataset.  Should have the same
            number of dimensions as the data and each  dimension should be
            greater than or equal to the spatial dimensions of data.
        force_flat: bool
            Force spatial dimensions to be flattened (1D array)
            Data has been detrended.
        fill_value: float
            Value to be considered invalid data during the mask and 
            compression. Only considered when data is not masked.
            
        default_grp: tables.Group or str, optional
            Group to store all created databins under in the hdf5 file.

        Notes
        -----
        If NaN values are present I do not suggest
        using the orig_data variable when reloading from a file.  Currently
        PyTables Carrays have no method of storing np.NaN so the values in those
        locations will be random.  Please only read the compressed data or make
        sure you apply the mask on the data if you think self.orig_data is being
        read from disk.
        """

        if type(h5file) != tb.File:
            logger.error('Invalid HDF5 file encountered: '
                         'type={}'.format(type(h5file)))
            raise ValueError('Input HDF5 file must be opened using pytables.')

        self.h5f = h5file
        self._default_grp = None
        self.set_databin_grp(default_grp)

        if chunk_shape is None:
            leading_time = BaseDataObject.TIME in dim_coords
            self._chunk_shape = self._determine_chunk(leading_time,
                                                      data.shape,
                                                      data.dtype)
        else:
            self._chunk_shape = chunk_shape

        logger.debug('Dask array chunk shape: {}'.format(self._chunk_shape))
        data = da.from_array(data, chunks=self._chunk_shape)

        super(Hdf5DataObject, self).__init__(data,
                                             dim_coords=dim_coords,
                                             valid_data=valid_data,
                                             force_flat=force_flat,
                                             fill_value=fill_value,
                                             rotated_pole=rotated_pole,
                                             coord_grids=coord_grids,
                                             time_cal=time_cal,
                                             time_units=time_units)

        self._eof_stats = None

    def _set_curr_data_key(self, new_key):
        if not hasattr(self.data, 'dask'):
            chunk_shp = self._determine_chunk(self._leading_time,
                                              self.data.shape,
                                              self.data.dtype)
            self._chunk_shape = chunk_shp
            logger.debug('Current chunk shape: {}'.format(chunk_shp))
            self.data = da.from_array(self.data, chunks=self._chunk_shape)
        super(Hdf5DataObject, self)._set_curr_data_key(new_key)

    # Create backend data container
    def _new_empty_databin(self, shape, dtype, name):
        logger.debug('Creating empty HDF5 databin:\n'
                     'shape: {}\n'
                     'dtype: {}\n'
                     'name: {}'.format(shape, dtype, name))
        new = empty_hdf5_carray(self.h5f,
                                self._default_grp,
                                name,
                                tb.Atom.from_dtype(dtype),
                                shape
                                )
        self._data_bins[name] = new
        return new

    def _new_databin(self, data, name):
        logger.debug('Copying data to HDF5 databin: {}'.format(name))
        new = self._new_empty_databin(data.shape, data.dtype, name)
        da.store(data, new)
        self._data_bins[name] = new
        return new

    @staticmethod
    def _determine_chunk(leading_time, shape, dtype, size=32):
        """
        Determine default chunk size for dask array operations.
        
        Parameters
        ----------
        shape: tuple<int>
            Shape of the data to be chunked.
        dtype: numpy.dtype
            Datatype of the data to be chunked
        size: int
            Size (in MB) of the desired chunk
        
        Returns
        -------
        tuple
            Chunk shape for data and given size.
        """
        if leading_time:
            sptl_size = np.product(shape[1:]) * dtype.itemsize
            rows_in_chunk = size*1024**2 // sptl_size
            rows_in_chunk = int(rows_in_chunk)
            rows_in_chunk = min((rows_in_chunk, shape[0]))
            chunk = tuple([rows_in_chunk] + list(shape[1:]))
        else:
            nelem = np.product(shape)
            elem_in_chunk = nelem*dtype.itemsize // (size * 1024**2)

            if elem_in_chunk == 0:
                chunk = shape
            else:
                dim_len = elem_in_chunk **(1./len(shape))
                dim_len = int(dim_len)
                chunk = tuple([dim_len for _ in shape])
        return chunk

    def _check_invalid_data(self, data):
        logger.info('Checking dask array data for invalid elements.')

        finite_data = da.isfinite(data)
        not_filled_data = data != self._fill_value
        valid_data = da.logical_and(finite_data, not_filled_data)

        if self._leading_time:
            time_len = data.shape[0]
            valid_data = valid_data.sum(axis=0) == time_len

        valid_data = valid_data.compute()
        masked = True

        if np.all(valid_data):
            valid_data = None
            masked = False

        return masked, valid_data

    def _compress_to_valid_data(self, data, valid, out_arr):
        logger.info('Compressing dask array data to valid spatial locations.')
        if self._leading_time:
            compress_axis = 1
        else:
            compress_axis = None

        compressed_data = da.compress(valid, data, axis=compress_axis)
        da.store(compressed_data, out_arr)
        return out_arr

    @staticmethod
    def _detrend_func(data, output_arr=None, **kwargs):
        return dask_detrend_data(data, output_arr=output_arr)

    @staticmethod
    def _avg_func(data, output_arr=None):
        tmp = da.mean(data, axis=1)
        da.store(tmp, output_arr)

        return output_arr

    def calc_running_mean(self, window_size, year_len, save=True):

        if self._leading_time:
            orig = self._chunk_shape
            new_chunk = tuple([window_size*50] + list(orig[1:]))
            self.data = self.data.rechunk(new_chunk)
            logger.debug('New dask chunk shape for running mean: '
                         '{}'.format(new_chunk))

        res = super(Hdf5DataObject, self).calc_running_mean(window_size,
                                                            year_len,
                                                            save=save)

        if self._leading_time:
            res = res.rechunk(orig)
        
        return res

    def set_databin_grp(self, group):
        """
        Set the default PyTables group for databins to be created under in the
        HDF5 File.  This overwrites existing nodes with the same name and will
        create the full path necessary to reach the desired node.

        Parameters
        ----------
        group: tables.Group or str
            A PyTables group object or string path to set as the default group
            for the HDF5 backend to store databins.
        """
        if not type(group) == tb.Group and not type(group) == str:
            logger.error('Invalid group type encountered: '
                         '{}'.format(type(group)))
            raise ValueError('Input group must be of type PyTables.Group '
                             'or str.')

        # This is very hard to understand :/ so TODO: simplify
        try:
            self._default_grp = self.h5f.get_node(group)
            try:
                assert type(self._default_grp) == tb.Group
            except AssertionError:
                self.h5f.remove_node(self._default_grp)
                raise tb.NoSuchNodeError
        except tb.NoSuchNodeError:
            if type(group) == tb.Group:
                grp_path = path.split(group._v_pathname)
            else:
                grp_path = path.split(group)

            self._default_grp = self.h5f.create_group(grp_path[0], grp_path[1],
                                                      createparents=True)

    def save_dataobj_pckl(self, filename):
        self._tb_file_args = {'h5fname': self.h5f.filename,
                              'h5ffilt': self.h5f.filters,
                              'grp': self._default_grp._v_pathname}

        # temporary storage of hdf 5 file
        tmp_bins = {}
        h5f = self.h5f
        self.h5f = None
        self._default_grp = None

        # Set all HDF5 file connections to None
        for key in self._data_bins.keys():
            setattr(self, key, None)
            tmp_bins[key] = self._data_bins[key]
            self._data_bins[key] = None

        self.data = None

        super(Hdf5DataObject, self).save_dataobj_pckl(filename)

        self.h5f = h5f
        self.set_databin_grp(self._tb_file_args['grp'])
        for key, dbin in tmp_bins.iteritems():
            setattr(self, key, dbin)
            self._data_bins[key] = dbin

        self.reset_data(self._curr_data_key)

    def copy(self, data_indices=None, data_group='/data_copy'):
        """
        Copies the current data object to a new object only retaining the
        current data_bin and associated information.  Allows for subsampling
        of the current data.

        Parameters
        ----------
        data_indices: list of ints  or slice object, optional
            Indicies to subsample the current data object data for the copy
            operation.
        data_group: str or tables.Group, optional
            What group to store the data_bins under in the HDF5 file. Defaults
            to /data_copy.

        Returns
        -------
        DataObject
            Copy of the current data object with or without a subsample
        """

        new_obj = super(Hdf5DataObject, self).copy(data_indices=data_indices,
                                                   data_group=data_group)
        return new_obj

    def _helper_copy_new_databin(self, data_key, data, data_group):
        self.set_databin_grp(data_group)
        self.data = self._new_databin(data, data_key)
        setattr(self, data_key, self.data)
        self._set_curr_data_key(data_key)

    @classmethod
    def from_netcdf(cls, filename, var_name, h5file, **kwargs):

        return super(Hdf5DataObject, cls).from_netcdf(filename, var_name,
                                                      h5file=h5file, **kwargs)

    @classmethod
    def from_hdf5(cls, filename, var_name, h5file, data_dir='/', **kwargs):

        return super(Hdf5DataObject, cls).from_hdf5(filename, var_name,
                                                    h5file=h5file,
                                                    data_dir=data_dir,
                                                    **kwargs)

    @classmethod
    def from_pickle(cls, filename):

        obj = super(Hdf5DataObject, cls).from_pickle(filename)

        tb_file_args = obj._tb_file_args
        h5fname = tb_file_args['h5fname']
        filters = tb_file_args['h5ffilt']
        group_path = tb_file_args['grp']

        h5f = tb.open_file(h5fname, mode='a', filters=filters)

        for key in obj._data_bins.keys():
            node = h5f.get_node(group_path, key)
            obj._data_bins[key] = node
            setattr(obj, key, node)

        obj.h5f = h5f
        obj.set_databin_grp(group_path)
        obj._tb_file_args = None
        obj.reset_data(obj._curr_data_key)

        return obj


def var_to_hdf5_carray(h5file, group, node, data, **kwargs):
    """
    Take an input data and insert into a PyTables carray in an HDF5 file.

    Parameters
    ----------
    h5file: tables.File
        Writeable HDF5 file to insert the carray into.
    group: str, tables.Group
        PyTables group to insert the data node into
    node: str, tables.Node
        PyTables node of the carray.  If it already exists it will remove
        the existing node and create a new one.
    data: ndarray
        Data to be inserted into the node carray
    kwargs:
        Extra keyword arguments to be passed to the
        tables.File.create_carray method.

    Returns
    -------
    tables.carray
        Pointer to the created carray object.
    """
    assert(type(h5file) == tb.File)

    # Switch to string
    if type(group) != str:
        group = group._v_pathname

    # Join path for node existence check
    if group[-1] == '/':
        node_path = group + node
    else:
        node_path = '/'.join((group, node))

    # Check existence and remove if necessary
    if h5file.__contains__(node_path):
        h5file.remove_node(node_path)

    out_arr = h5file.create_carray(group,
                                   node,
                                   atom=tb.Atom.from_dtype(data.dtype),
                                   shape=data.shape,
                                   **kwargs)
    out_arr[:] = data
    return out_arr


def empty_hdf5_carray(h5file, group, node, in_atom, shape, **kwargs):
    """
    Create an empty PyTables carray.  Replaces node if it already exists.

    Parameters
    ----------
    h5file: tables.File
        Writeable HDF5 file to insert the carray into.
    group: str, tables.Group
        PyTables group to insert the data node into
    node: str, tables.Node
        PyTables node of the carray.  If it already exists it will remove
        the existing node and create a new one.
    in_atom: tables.Atom
        Atomic datatype and chunk size for the carray.
    shape: tuple, list
        Shape of empty carray to be created.
    kwargs:
        Extra keyword arguments to be passed to the
        tables.File.create_carray method.

    Returns
    -------
    tables.carray
        Pointer to the created carray object.
    """
    assert(type(h5file) == tb.File)

    # Switch to string
    if type(group) == tb.Group:
        group = group._v_pathname

    # Join path for node existence check
    if group[-1] == '/':
        node_path = group + node
    else:
        node_path = '/'.join((group, node))

    # Check existence and remove if necessary
    if h5file.__contains__(node_path):
        h5file.remove_node(node_path)

    out_arr = h5file.create_carray(group,
                                   node,
                                   atom=in_atom,
                                   shape=shape,
                                   **kwargs)
    return out_arr


def netcdf_to_hdf5_container(infile, var_name, outfile, data_dir='/'):
    """
    Transfer netCDF variable and latitude/longitude/time dimensions to an
    HDF5 container.
    
    Parameters
    ----------
    infile: str
        Path to netCDF file
    var_name: str
        Variable name to transfer from netCDF file.
    outfile: str
        Path for output HDF5 file. Uses PyTables storage format.
    data_dir: str, optional
        The directory in the HDF5 file to store the data at.  Defaults to the 
        root path ('/').
    """
    f = ncf.Dataset(infile, 'r')
    outf = tb.open_file(outfile, 'w', filters=tb.Filters(complib='blosc',
                                                         complevel=5))

    try:
        data = f.variables[var_name]
        atom = tb.Atom.from_dtype(data.datatype)
        shape = data.shape
        out = empty_hdf5_carray(outf, data_dir, var_name, atom, shape)

        spatial_nbytes = np.product(data.shape[1:])*data.dtype.itemsize
        tchunk_60mb = 60*1024**2 // spatial_nbytes
        fill_value = 1.0e20

        masked = False
        for k in xrange(0, shape[0], tchunk_60mb):
            if k == 0:
                data_chunk = data[k:k+tchunk_60mb]
                masked = np.ma.is_masked(data_chunk)
                if masked:
                    out.attrs.masked = True
                    out.attrs.fill_value = fill_value
            elif masked:
                data_chunk = data[k:k+tchunk_60mb].filled(1.0e20)
            else:
                data_chunk = data[k:k+tchunk_60mb]

            out[k:k+tchunk_60mb] = data_chunk

        lat = var_to_hdf5_carray(outf, data_dir, 'lat',
                                 f.variables['lat'][:])
        lon = var_to_hdf5_carray(outf, data_dir, 'lon',
                                 f.variables['lon'][:])
        times = f.variables['time']
        time_out = var_to_hdf5_carray(outf, data_dir, 'time',
                                      times[:])
        time_out.attrs.units = times.units

        coord_dims = {'lat': lat.attrs, 'lon': lon.attrs,
                      'time': time_out.attrs}

        for i, key in enumerate(f.dimensions.iterkeys()):
            if key in coord_dims.keys():
                coord_dims[key].index = i
    finally:
        f.close()
        outf.close()


def _handle_year_zero_units(time_as_num, tunits, calendar=None):
    # num2date needs calendar year start >= 0001 C.E. (bug submitted
    # to unidata about this
    fmt = '%Y-%d-%m %H:%M:%S'
    since_yr_idx = tunits.index('since ') + 6
    year = int(tunits[since_yr_idx:since_yr_idx+4])
    year_diff = year - 0001
    new_start_date = datetime(0001, 01, 01, 0, 0, 0)

    new_units = tunits[:since_yr_idx] + '0001-01-01 00:00:00'
    logger.debug('Converting numeric times using new units: ' + new_units)
    if calendar is not None:
        time_yrs = ncf.num2date(time_as_num,
                                new_units,
                                calendar=calendar)
    else:
        time_yrs = ncf.num2date(time_as_num, new_units)

    time_yrs_list = [datetime(d.year + year_diff, d.month, 1,
                              d.hour, d.minute, d.second)
                     for d in time_yrs]

    return time_yrs_list, new_units

<|MERGE_RESOLUTION|>--- conflicted
+++ resolved
@@ -467,12 +467,7 @@
 
         return self.data
 
-<<<<<<< HEAD
-    def train_test_split_random(self, test_size=0.1, random_seed=None,
-
-=======
     def train_test_split_random(self, test_size=0.25, random_seed=None,
->>>>>>> deaca0fd
                                 sample_lags=None):
 
         if random_seed is not None:
@@ -544,15 +539,12 @@
                         break
             training_data.append(tn_train_indices)
 
-<<<<<<< HEAD
         test_data.append(obj_data[test_indices, ...])
         for idx_adjust in sample_lags:
             test_data.append(obj_data[test_indices+idx_adjust, ...])
 
         return test_data, train_dobj, training_data
 
-=======
->>>>>>> deaca0fd
     def inflate_full_grid(self, data=None, expand_axis=-1, reshape_orig=False):
         """
         Returns previously compressed data to its full grid filled with np.NaN
